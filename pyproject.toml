--- conflicted
+++ resolved
@@ -10,21 +10,17 @@
 click = "^8.1.7"
 pvsite-datamodel = "^1.0.10"
 pandas = "1.5.3"
-<<<<<<< HEAD
 pvnet = "^3.0.1"
+pytz = "^2024.1"
 ocf-datapipes = "^3.2.7"
 fsspec = "^2024.2.0"
 numpy = "^1.26.4"
-=======
-pytz = "^2024.1"
->>>>>>> c082ac66
 
 [tool.poetry.group.dev.dependencies]
 pytest = "^7.4.4"
 pytest-cov = "^4.1.0"
 ruff = "^0.1.11"
 testcontainers = "^3.7.1"
-
 
 [tool.poetry.group.notebook.dependencies]
 jupyter = "^1.0.0"

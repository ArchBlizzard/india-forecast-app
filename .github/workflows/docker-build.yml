--- conflicted
+++ resolved
@@ -14,8 +14,4 @@
         uses: docker/setup-buildx-action@v1
 
       - name: Build
-<<<<<<< HEAD
-        run: docker build . -f ContainerFile --no-cache
-=======
-        run: docker build .
->>>>>>> 6a1aaeb8
+        run: docker build .